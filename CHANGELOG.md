--- conflicted
+++ resolved
@@ -1,12 +1,10 @@
-<<<<<<< HEAD
+## 0.4.1
+
+* Expose `BaseLogSender` and similar classes required to build custom log senders.
+
 ## 0.4.0
 
 * Upgrade to dio 3.x
-=======
-## 0.3.1
-
-* Expose `BaseLogSender` and similar classes required to build custom log senders.
->>>>>>> 06c6c3eb
 
 ## 0.3.0
 
