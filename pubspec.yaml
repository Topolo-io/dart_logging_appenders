name: logging_appenders
description: Logging appenders for the dart logging package for print, file and remote (logz, loki).
<<<<<<< HEAD
version: 0.4.0
=======
version: 0.3.1
>>>>>>> 06c6c3eb
homepage: https://github.com/hpoul/dart_logging_appenders/

environment:
  sdk: ">=2.6.0 <3.0.0"

dependencies:
  meta: '>=1.0.0 <2.0.0'
  logging: '>=0.11.3+2 <1.0.0'
  dio: '>=3.0.0 <4.0.0'
  rxdart: '>=0.23.0 <1.0.0'
  intl: '>=0.15.0 <1.0.0'
  clock: '>=1.0.0 <2.0.0'
  io: '>=0.3.0 <1.0.0' # For Ansi colors.

dev_dependencies:
  test: ">=1.5.0 <2.0.0"
  pedantic: '>=1.5.0 <2.0.0'
  mockito: ^4.1.0
  fake_async: ^1.0.1
  path: '>=1.6.0 <2.0.0'

dependency_overrides:
  pedantic: ^1.8.0+1<|MERGE_RESOLUTION|>--- conflicted
+++ resolved
@@ -1,10 +1,6 @@
 name: logging_appenders
 description: Logging appenders for the dart logging package for print, file and remote (logz, loki).
-<<<<<<< HEAD
-version: 0.4.0
-=======
-version: 0.3.1
->>>>>>> 06c6c3eb
+version: 0.4.1
 homepage: https://github.com/hpoul/dart_logging_appenders/
 
 environment:
